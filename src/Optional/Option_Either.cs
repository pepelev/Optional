﻿namespace Optional;

/// <summary>
///     Represents an optional value, along with a potential exceptional value.
/// </summary>
/// <typeparam name="T">The type of the value to be wrapped.</typeparam>
/// <typeparam name="TException">A exceptional value describing the lack of an actual value.</typeparam>
#if NET20_OR_GREATER || NETSTANDARD2_0_OR_GREATER || NETCOREAPP1_0_OR_GREATER
[Serializable]
#endif
public readonly struct Option<T, TException> : IEquatable<Option<T, TException>>, IComparable<Option<T, TException>>
{
    private readonly T value;
    private readonly TException exception;

    /// <summary>
    ///     Checks if a value is present.
    /// </summary>
    public bool HasValue { get; }

    internal T Value => value;
    internal TException Exception => exception;

    internal Option(T value, TException exception, bool hasValue)
    {
        this.value = value;
        HasValue = hasValue;
        this.exception = exception;
    }

    /// <summary>
    ///     Determines whether two optionals are equal.
    /// </summary>
    /// <param name="other">The optional to compare with the current one.</param>
    /// <returns>A boolean indicating whether or not the optionals are equal.</returns>
    [Pure]
    public bool Equals(Option<T, TException> other)
    {
        if (!HasValue && !other.HasValue)
        {
            return EqualityComparer<TException>.Default.Equals(exception, other.exception);
        }

        if (HasValue && other.HasValue)
        {
            return EqualityComparer<T>.Default.Equals(value, other.value);
        }

        return false;
    }

    /// <summary>
    ///     Determines whether two optionals are equal.
    /// </summary>
    /// <param name="obj">The optional to compare with the current one.</param>
    /// <returns>A boolean indicating whether or not the optionals are equal.</returns>
    [Pure]
    public override bool Equals(object? obj) => obj is Option<T, TException> option && Equals(option);

    /// <summary>
    ///     Determines whether two optionals are equal.
    /// </summary>
    /// <param name="left">The first optional to compare.</param>
    /// <param name="right">The second optional to compare.</param>
    /// <returns>A boolean indicating whether or not the optionals are equal.</returns>
    public static bool operator ==(Option<T, TException> left, Option<T, TException> right) => left.Equals(right);

    /// <summary>
    ///     Determines whether two optionals are unequal.
    /// </summary>
    /// <param name="left">The first optional to compare.</param>
    /// <param name="right">The second optional to compare.</param>
    /// <returns>A boolean indicating whether or not the optionals are unequal.</returns>
    public static bool operator !=(Option<T, TException> left, Option<T, TException> right) => !left.Equals(right);

    /// <summary>
    ///     Generates a hash code for the current optional.
    /// </summary>
    /// <returns>A hash code for the current optional.</returns>
    [Pure]
    public override int GetHashCode() => HasValue
        ? EqualityComparer<T>.Default.GetHashCode(value)
        : EqualityComparer<TException>.Default.GetHashCode(exception) ^ 7;

    /// <summary>
    ///     Compares the relative order of two optionals. An empty optional is
    ///     ordered by its exceptional value and always before a non-empty one.
    /// </summary>
    /// <param name="other">The optional to compare with the current one.</param>
    /// <returns>An integer indicating the relative order of the optionals being compared.</returns>
    [Pure]
    public int CompareTo(Option<T, TException> other)
    {
        if (HasValue && !other.HasValue)
        {
            return 1;
        }

        if (!HasValue && other.HasValue)
        {
            return -1;
        }

        return HasValue
            ? Comparer<T>.Default.Compare(value, other.value)
            : Comparer<TException>.Default.Compare(exception, other.exception);
    }

    /// <summary>
    ///     Determines if an optional is less than another optional.
    /// </summary>
    /// <param name="left">The first optional to compare.</param>
    /// <param name="right">The second optional to compare.</param>
    /// <returns>A boolean indicating whether or not the left optional is less than the right optional.</returns>
    public static bool operator <(Option<T, TException> left, Option<T, TException> right) => left.CompareTo(right) < 0;

    /// <summary>
    ///     Determines if an optional is less than or equal to another optional.
    /// </summary>
    /// <param name="left">The first optional to compare.</param>
    /// <param name="right">The second optional to compare.</param>
    /// <returns>A boolean indicating whether or not the left optional is less than or equal the right optional.</returns>
    public static bool operator <=(Option<T, TException> left, Option<T, TException> right) => left.CompareTo(right) <= 0;

    /// <summary>
    ///     Determines if an optional is greater than another optional.
    /// </summary>
    /// <param name="left">The first optional to compare.</param>
    /// <param name="right">The second optional to compare.</param>
    /// <returns>A boolean indicating whether or not the left optional is greater than the right optional.</returns>
    public static bool operator >(Option<T, TException> left, Option<T, TException> right) => left.CompareTo(right) > 0;

    /// <summary>
    ///     Determines if an optional is greater than or equal to another optional.
    /// </summary>
    /// <param name="left">The first optional to compare.</param>
    /// <param name="right">The second optional to compare.</param>
    /// <returns>A boolean indicating whether or not the left optional is greater than or equal the right optional.</returns>
    public static bool operator >=(Option<T, TException> left, Option<T, TException> right) => left.CompareTo(right) >= 0;

    /// <summary>
    ///     Returns a string that represents the current optional.
    /// </summary>
    /// <returns>A string that represents the current optional.</returns>
    [Pure]
    public override string ToString()
    {
        if (HasValue)
        {
            return value == null
                ? "Some(null)"
                : $"Some({value})";
        }

        return exception == null
            ? "None(null)"
            : $"None({exception})";
    }

    /// <summary>
    ///     Converts the current optional into an enumerable with one or zero elements.
    /// </summary>
    /// <returns>A corresponding enumerable.</returns>
    [Pure]
    public IEnumerable<T> ToEnumerable()
    {
        if (HasValue)
        {
            yield return value;
        }
    }

    /// <summary>
    ///     Returns an enumerator for the optional.
    /// </summary>
    /// <returns>The enumerator.</returns>
    [Pure]
    public IEnumerator<T> GetEnumerator()
    {
        if (HasValue)
        {
            yield return value;
        }
    }

    /// <summary>
    ///     Determines if the current optional contains a specified value.
    /// </summary>
    /// <param name="expectation">The value to locate.</param>
    /// <returns>A boolean indicating whether or not the value was found.</returns>
    [Pure]
    public bool Contains(T expectation) => HasValue && EqualityComparer<T>.Default.Equals(value, expectation);

    /// <summary>
    ///     Determines if the current optional contains a value
    ///     satisfying a specified predicate.
    /// </summary>
    /// <param name="predicate">The predicate.</param>
    /// <returns>A boolean indicating whether or not the predicate was satisfied.</returns>
    [Pure]
    public bool Exists([InstantHandle] Func<T, bool> predicate)
    {
        if (predicate == null)
        {
            throw new ArgumentNullException(nameof(predicate));
        }

        return HasValue && predicate(value);
    }

    /// <summary>
    ///     Returns the existing value if present, and otherwise an alternative value.
    /// </summary>
    /// <param name="alternative">The alternative value.</param>
    /// <returns>The existing or alternative value.</returns>
    [Pure]
    public T ValueOr(T alternative) => HasValue
        ? value
        : alternative;

    /// <summary>
    ///     Returns the existing value if present, and otherwise an alternative value.
    /// </summary>
    /// <param name="alternativeFactory">A factory function to create an alternative value.</param>
    /// <returns>The existing or alternative value.</returns>
    [Pure]
    public T ValueOr([InstantHandle] Func<T> alternativeFactory)
    {
        if (alternativeFactory == null)
        {
            throw new ArgumentNullException(nameof(alternativeFactory));
        }

        return HasValue
            ? value
            : alternativeFactory();
    }

    /// <summary>
    ///     Returns the existing value if present, and otherwise an alternative value.
    /// </summary>
    /// <param name="alternativeFactory">A factory function to map the exceptional value to an alternative value.</param>
    /// <returns>The existing or alternative value.</returns>
    [Pure]
    public T ValueOr([InstantHandle] Func<TException, T> alternativeFactory)
    {
        if (alternativeFactory == null)
        {
            throw new ArgumentNullException(nameof(alternativeFactory));
        }

        return HasValue
            ? value
            : alternativeFactory(exception);
    }

    /// <summary>
    ///     Uses an alternative value, if no existing value is present.
    /// </summary>
    /// <param name="alternative">The alternative value.</param>
    /// <returns>A new optional, containing either the existing or alternative value.</returns>
    [Pure]
    public Option<T, TException> Or(T alternative) => HasValue
        ? this
        : Option.Some<T, TException>(alternative);

    /// <summary>
    ///     Uses an alternative value, if no existing value is present.
    /// </summary>
    /// <param name="alternativeFactory">A factory function to create an alternative value.</param>
    /// <returns>A new optional, containing either the existing or alternative value.</returns>
    [Pure]
    public Option<T, TException> Or([InstantHandle] Func<T> alternativeFactory)
    {
        if (alternativeFactory == null)
        {
            throw new ArgumentNullException(nameof(alternativeFactory));
        }

        return HasValue
            ? this
            : Option.Some<T, TException>(alternativeFactory());
    }

    /// <summary>
    ///     Uses an alternative value, if no existing value is present.
    /// </summary>
    /// <param name="alternativeFactory">A factory function to map the exceptional value to an alternative value.</param>
    /// <returns>A new optional, containing either the existing or alternative value.</returns>
    [Pure]
    public Option<T, TException> Or([InstantHandle] Func<TException, T> alternativeFactory)
    {
        if (alternativeFactory == null)
        {
            throw new ArgumentNullException(nameof(alternativeFactory));
        }

        return HasValue
            ? this
            : Option.Some<T, TException>(alternativeFactory(exception));
    }

    /// <summary>
    ///     Uses an alternative optional, if no existing value is present.
    /// </summary>
    /// <param name="alternativeOption">The alternative optional.</param>
    /// <returns>The alternative optional, if no value is present, otherwise itself.</returns>
    [Pure]
    public Option<T, TException> Else([InstantHandle] Option<T, TException> alternativeOption) => HasValue
        ? this
        : alternativeOption;

    /// <summary>
    ///     Uses an alternative optional, if no existing value is present.
    /// </summary>
    /// <param name="alternativeOptionFactory">A factory function to create an alternative optional.</param>
    /// <returns>The alternative optional, if no value is present, otherwise itself.</returns>
    [Pure]
    public Option<T, TException> Else([InstantHandle] Func<Option<T, TException>> alternativeOptionFactory)
    {
        if (alternativeOptionFactory == null)
        {
            throw new ArgumentNullException(nameof(alternativeOptionFactory));
        }

        return HasValue
            ? this
            : alternativeOptionFactory();
    }

    /// <summary>
    ///     Uses an alternative optional, if no existing value is present.
    /// </summary>
    /// <param name="alternativeOptionFactory">A factory function to map the exceptional value to an alternative optional.</param>
    /// <returns>The alternative optional, if no value is present, otherwise itself.</returns>
    [Pure]
    public Option<T, TException> Else([InstantHandle] Func<TException, Option<T, TException>> alternativeOptionFactory)
    {
        if (alternativeOptionFactory == null)
        {
            throw new ArgumentNullException(nameof(alternativeOptionFactory));
        }

        return HasValue
            ? this
            : alternativeOptionFactory(exception);
    }

    /// <summary>
    ///     Forgets any attached exceptional value.
    /// </summary>
    /// <returns>An optional without an exceptional value.</returns>
    [Pure]
    public Option<T> WithoutException()
    {
        return Match(
            Option.Some,
            _ => Option.None<T>()
        );
    }

    /// <summary>
    ///     Evaluates a specified function, based on whether a value is present or not.
    /// </summary>
    /// <param name="some">The function to evaluate if the value is present.</param>
    /// <param name="none">The function to evaluate if the value is missing.</param>
    /// <returns>The result of the evaluated function.</returns>
    [Pure]
    public TResult Match<TResult>([InstantHandle] Func<T, TResult> some, [InstantHandle] Func<TException, TResult> none)
    {
        if (some == null)
        {
            throw new ArgumentNullException(nameof(some));
        }

        if (none == null)
        {
            throw new ArgumentNullException(nameof(none));
        }

        return HasValue
            ? some(value)
            : none(exception);
    }

    /// <summary>
    ///     Evaluates a specified action, based on whether a value is present or not.
    /// </summary>
    /// <param name="some">The action to evaluate if the value is present.</param>
    /// <param name="none">The action to evaluate if the value is missing.</param>
    public void Match([InstantHandle] Action<T> some, [InstantHandle] Action<TException> none)
    {
        if (some == null)
        {
            throw new ArgumentNullException(nameof(some));
        }

        if (none == null)
        {
            throw new ArgumentNullException(nameof(none));
        }

        if (HasValue)
        {
            some(value);
        }
        else
        {
            none(exception);
        }
    }

    /// <summary>
    ///     Evaluates a specified action if a value is present.
    /// </summary>
    /// <param name="some">The action to evaluate if the value is present.</param>
    public void MatchSome([InstantHandle] Action<T> some)
    {
        if (some == null)
        {
            throw new ArgumentNullException(nameof(some));
        }

        if (HasValue)
        {
            some(value);
        }
    }

    /// <summary>
    ///     Evaluates a specified action if no value is present.
    /// </summary>
    /// <param name="none">The action to evaluate if the value is missing.</param>
    public void MatchNone([InstantHandle] Action<TException> none)
    {
        if (none == null)
        {
            throw new ArgumentNullException(nameof(none));
        }

        if (!HasValue)
        {
            none(exception);
        }
    }

    /// <summary>
    ///     Transforms the inner value in an optional.
    ///     If the instance is empty, an empty optional is returned.
    /// </summary>
    /// <param name="mapping">The transformation function.</param>
    /// <returns>The transformed optional.</returns>
    [Pure]
    public Option<TResult, TException> Map<TResult>([InstantHandle] Func<T, TResult> mapping)
    {
        if (mapping == null)
        {
            throw new ArgumentNullException(nameof(mapping));
        }

        return HasValue
            ? Option.Some<TResult, TException>(mapping(value))
            : Option.None<TResult, TException>(exception);
    }

    /// <summary>
    ///     Transforms the exceptional value in an optional.
    ///     If the instance is not empty, no transformation is carried out.
    /// </summary>
    /// <param name="mapping">The transformation function.</param>
    /// <returns>The transformed optional.</returns>
    [Pure]
    public Option<T, TExceptionResult> MapException<TExceptionResult>(
        [InstantHandle] Func<TException, TExceptionResult> mapping)
    {
        if (mapping == null)
        {
            throw new ArgumentNullException(nameof(mapping));
        }

        return HasValue
            ? Option.Some<T, TExceptionResult>(value)
            : Option.None<T, TExceptionResult>(mapping(exception));
    }

    /// <summary>
    ///     Transforms the inner value in an optional
    ///     into another optional. The result is flattened,
    ///     and if either is empty, an empty optional is returned.
    /// </summary>
    /// <param name="mapping">The transformation function.</param>
    /// <returns>The transformed optional.</returns>
    [Pure]
    public Option<TResult, TException> FlatMap<TResult>([InstantHandle] Func<T, Option<TResult, TException>> mapping)
    {
        if (mapping == null)
        {
            throw new ArgumentNullException(nameof(mapping));
        }

        return Match(
            mapping,
            Option.None<TResult, TException>
        );
    }

    /// <summary>
    ///     Transforms the inner value in an optional
    ///     into another optional. The result is flattened,
    ///     and if either is empty, an empty optional is returned,
    ///     with a specified exceptional value.
    /// </summary>
    /// <param name="mapping">The transformation function.</param>
    /// <param name="fallback">The exceptional value to attach.</param>
    /// <returns>The transformed optional.</returns>
    [Pure]
    public Option<TResult, TException> FlatMap<TResult>(
        [InstantHandle] Func<T, Option<TResult>> mapping,
        TException fallback)
    {
        if (mapping == null)
        {
            throw new ArgumentNullException(nameof(mapping));
        }

<<<<<<< HEAD
        return FlatMap(value => mapping(value).WithException(fallback));
=======
        return HasValue
            ? mapping(value).WithException(exception)
            : Option.None<TResult, TException>(this.exception);
>>>>>>> 6fd9667b
    }

    /// <summary>
    ///     Transforms the inner value in an optional
    ///     into another optional. The result is flattened,
    ///     and if either is empty, an empty optional is returned,
    ///     with a specified exceptional value.
    /// </summary>
    /// <param name="mapping">The transformation function.</param>
    /// <param name="exceptionFactory">A factory function to create an exceptional value to attach.</param>
    /// <returns>The transformed optional.</returns>
    [Pure]
    public Option<TResult, TException> FlatMap<TResult>(
        [InstantHandle] Func<T, Option<TResult>> mapping,
        [InstantHandle] Func<TException> exceptionFactory)
    {
        if (mapping == null)
        {
            throw new ArgumentNullException(nameof(mapping));
        }

        if (exceptionFactory == null)
        {
            throw new ArgumentNullException(nameof(exceptionFactory));
        }

        return HasValue
            ? mapping(value).WithException(exceptionFactory)
            : Option.None<TResult, TException>(exception);
    }

    /// <summary>
    ///     Empties an optional, and attaches an exceptional value,
    ///     if a specified condition is not satisfied.
    /// </summary>
    /// <param name="condition">The condition.</param>
    /// <param name="fallback">The exceptional value to attach.</param>
    /// <returns>The filtered optional.</returns>
    [Pure]
    public Option<T, TException> Filter(bool condition, TException fallback) =>
        HasValue && !condition
            ? Option.None<T, TException>(fallback)
            : this;

    /// <summary>
    ///     Empties an optional, and attaches an exceptional value,
    ///     if a specified condition is not satisfied.
    /// </summary>
    /// <param name="condition">The condition.</param>
    /// <param name="exceptionFactory">A factory function to create an exceptional value to attach.</param>
    /// <returns>The filtered optional.</returns>
    [Pure]
    public Option<T, TException> Filter(bool condition, [InstantHandle] Func<TException> exceptionFactory)
    {
        if (exceptionFactory == null)
        {
            throw new ArgumentNullException(nameof(exceptionFactory));
        }

        return HasValue && !condition
            ? Option.None<T, TException>(exceptionFactory())
            : this;
    }

    /// <summary>
    ///     Empties an optional, and attaches an exceptional value,
    ///     if a specified predicate is not satisfied.
    /// </summary>
    /// <param name="predicate">The predicate.</param>
    /// <param name="fallback">The exceptional value to attach.</param>
    /// <returns>The filtered optional.</returns>
    [Pure]
    public Option<T, TException> Filter([InstantHandle] Func<T, bool> predicate, TException fallback)
    {
        if (predicate == null)
        {
            throw new ArgumentNullException(nameof(predicate));
        }

        return HasValue && !predicate(value)
            ? Option.None<T, TException>(fallback)
            : this;
    }

    /// <summary>
    ///     Empties an optional, and attaches an exceptional value,
    ///     if a specified predicate is not satisfied.
    /// </summary>
    /// <param name="predicate">The predicate.</param>
    /// <param name="exceptionFactory">A factory function to create an exceptional value to attach.</param>
    /// <returns>The filtered optional.</returns>
    [Pure]
    public Option<T, TException> Filter(
        [InstantHandle] Func<T, bool> predicate,
        [InstantHandle] Func<TException> exceptionFactory)
    {
        if (predicate == null)
        {
            throw new ArgumentNullException(nameof(predicate));
        }

        if (exceptionFactory == null)
        {
            throw new ArgumentNullException(nameof(exceptionFactory));
        }

        return HasValue && !predicate(value)
            ? Option.None<T, TException>(exceptionFactory())
            : this;
    }
}<|MERGE_RESOLUTION|>--- conflicted
+++ resolved
@@ -523,13 +523,9 @@
             throw new ArgumentNullException(nameof(mapping));
         }
 
-<<<<<<< HEAD
-        return FlatMap(value => mapping(value).WithException(fallback));
-=======
-        return HasValue
-            ? mapping(value).WithException(exception)
-            : Option.None<TResult, TException>(this.exception);
->>>>>>> 6fd9667b
+        return HasValue
+            ? mapping(value).WithException(fallback)
+            : Option.None<TResult, TException>(exception);
     }
 
     /// <summary>
