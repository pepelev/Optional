﻿<Project Sdk="Microsoft.NET.Sdk">

    <PropertyGroup>
<<<<<<< HEAD
        <TargetFrameworks>net35;net45;netstandard1.0;netstandard2.0;net7</TargetFrameworks>
=======
>>>>>>> 0a8b1620
        <GenerateDocumentationFile>true</GenerateDocumentationFile>
        <GenerateAssemblyInfo>false</GenerateAssemblyInfo>
        <NoWarn>1591;NETSDK1138</NoWarn>
        <LangVersion>11</LangVersion>
        <Nullable>enable</Nullable>
        <AssemblyName>Optional2</AssemblyName>
    </PropertyGroup>

    <PropertyGroup Condition=" '$(Configuration)|$(Platform)' == 'Debug|AnyCPU' ">
        <TargetFrameworks>net35;net40;net45;netstandard1.0;netstandard2.0;netcoreapp2.0;net6.0</TargetFrameworks>
        <DebugSymbols>true</DebugSymbols>
        <DebugType>full</DebugType>
        <Optimize>false</Optimize>
        <DefineConstants>DEBUG;TRACE</DefineConstants>
    </PropertyGroup>

    <PropertyGroup Condition=" '$(Configuration)|$(Platform)' == 'Release|AnyCPU' ">
        <TargetFrameworks>net35;net40;net45;netstandard1.0;netstandard2.0;netcoreapp2.0</TargetFrameworks>
        <DebugType>pdbonly</DebugType>
        <Optimize>true</Optimize>
    </PropertyGroup>

    <!-- NuGet package -->
    <PropertyGroup>
        <PackageId>Optional2</PackageId>
        <Title>Optional2: A robust option type</Title>
        <AssemblyVersion>4.0.0.0</AssemblyVersion>
        <FileVersion>4.0.0</FileVersion>
        <Version>4.1.0</Version>
        <Authors>Nils Lück, Alexey Pepelev</Authors>
        <Product>Optional2</Product>
        <PackageReadmeFile>README.md</PackageReadmeFile>
        <PackageTags>Option Some None Maybe Either Exception Null Monad Monadic Functional</PackageTags>
        <PackageIcon>Icon.png</PackageIcon>
        <PackageProjectUrl>https://github.com/pepelev/Optional</PackageProjectUrl>
        <PackageLicenseExpression>MIT</PackageLicenseExpression>
        <PublishRepositoryUrl>true</PublishRepositoryUrl>
        <MinClientVersion>2.12</MinClientVersion>
        <IncludeSymbols>true</IncludeSymbols>
        <IncludeSource>true</IncludeSource>
        <SymbolPackageFormat>snupkg</SymbolPackageFormat>
        <RepositoryType>git</RepositoryType>
        <PublishRepositoryUrl>true</PublishRepositoryUrl>
        <EmbedUntrackedSources>true</EmbedUntrackedSources>
    </PropertyGroup>

    <ItemGroup>
        <None Include="$(MSBuildThisFileDirectory)/../../icon/Icon.png" Pack="true" PackagePath="/" />
        <None Include="$(MSBuildThisFileDirectory)../../README.md" Pack="true" PackagePath="/" />
    </ItemGroup>

    <ItemGroup>
        <PackageReference Include="Microsoft.SourceLink.GitHub" Version="1.0.0" PrivateAssets="All" />
    </ItemGroup>

</Project><|MERGE_RESOLUTION|>--- conflicted
+++ resolved
@@ -1,10 +1,7 @@
 ﻿<Project Sdk="Microsoft.NET.Sdk">
 
     <PropertyGroup>
-<<<<<<< HEAD
-        <TargetFrameworks>net35;net45;netstandard1.0;netstandard2.0;net7</TargetFrameworks>
-=======
->>>>>>> 0a8b1620
+        <TargetFrameworks>net35;net40;net45;netstandard1.0;netstandard2.0;netcoreapp2.0;net7.0</TargetFrameworks>
         <GenerateDocumentationFile>true</GenerateDocumentationFile>
         <GenerateAssemblyInfo>false</GenerateAssemblyInfo>
         <NoWarn>1591;NETSDK1138</NoWarn>
@@ -14,7 +11,6 @@
     </PropertyGroup>
 
     <PropertyGroup Condition=" '$(Configuration)|$(Platform)' == 'Debug|AnyCPU' ">
-        <TargetFrameworks>net35;net40;net45;netstandard1.0;netstandard2.0;netcoreapp2.0;net6.0</TargetFrameworks>
         <DebugSymbols>true</DebugSymbols>
         <DebugType>full</DebugType>
         <Optimize>false</Optimize>
@@ -22,7 +18,6 @@
     </PropertyGroup>
 
     <PropertyGroup Condition=" '$(Configuration)|$(Platform)' == 'Release|AnyCPU' ">
-        <TargetFrameworks>net35;net40;net45;netstandard1.0;netstandard2.0;netcoreapp2.0</TargetFrameworks>
         <DebugType>pdbonly</DebugType>
         <Optimize>true</Optimize>
     </PropertyGroup>
