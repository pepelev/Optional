--- conflicted
+++ resolved
@@ -26,15 +26,9 @@
     <PropertyGroup>
         <PackageId>Optional2</PackageId>
         <Title>Optional2: A robust option type</Title>
-<<<<<<< HEAD
         <AssemblyVersion>5.0.0.0</AssemblyVersion>
         <FileVersion>5.0.0</FileVersion>
-        <Version>5.0.0</Version>
-=======
-        <AssemblyVersion>4.0.0.0</AssemblyVersion>
-        <FileVersion>4.0.0</FileVersion>
-        <Version>4.5.0</Version>
->>>>>>> 953bc6a5
+        <Version>5.1.0</Version>
         <Authors>Nils Lück, Alexey Pepelev</Authors>
         <Product>Optional2</Product>
         <PackageReadmeFile>README.md</PackageReadmeFile>
