﻿<Project Sdk="Microsoft.NET.Sdk">

    <PropertyGroup>
<<<<<<< HEAD
        <TargetFrameworks>net35;net45;netstandard1.0;netstandard2.0;netstandard2.1</TargetFrameworks>
=======
        <TargetFrameworks>net35;net40;net45;netstandard1.0;netstandard2.0;netcoreapp2.0;net7.0</TargetFrameworks>
>>>>>>> 80f0838e
        <GenerateDocumentationFile>true</GenerateDocumentationFile>
        <GenerateAssemblyInfo>false</GenerateAssemblyInfo>
        <NoWarn>1591;NETSDK1138</NoWarn>
        <LangVersion>11</LangVersion>
        <Nullable>enable</Nullable>
        <AssemblyName>Optional2</AssemblyName>
    </PropertyGroup>

    <PropertyGroup Condition=" '$(Configuration)|$(Platform)' == 'Debug|AnyCPU' ">
        <DebugSymbols>true</DebugSymbols>
        <DebugType>full</DebugType>
        <Optimize>false</Optimize>
        <DefineConstants>DEBUG;TRACE</DefineConstants>
    </PropertyGroup>

    <PropertyGroup Condition=" '$(Configuration)|$(Platform)' == 'Release|AnyCPU' ">
        <DebugType>pdbonly</DebugType>
        <Optimize>true</Optimize>
    </PropertyGroup>

    <!-- NuGet package -->
    <PropertyGroup>
        <PackageId>Optional2</PackageId>
        <Title>Optional2: A robust option type</Title>
        <AssemblyVersion>4.0.0.0</AssemblyVersion>
        <FileVersion>4.0.0</FileVersion>
        <Version>4.2.0</Version>
        <Authors>Nils Lück, Alexey Pepelev</Authors>
        <Product>Optional2</Product>
        <PackageReadmeFile>README.md</PackageReadmeFile>
        <PackageTags>Option Some None Maybe Either Exception Null Monad Monadic Functional</PackageTags>
        <PackageIcon>Icon.png</PackageIcon>
        <PackageProjectUrl>https://github.com/pepelev/Optional</PackageProjectUrl>
        <PackageLicenseExpression>MIT</PackageLicenseExpression>
        <PublishRepositoryUrl>true</PublishRepositoryUrl>
        <MinClientVersion>2.12</MinClientVersion>
        <IncludeSymbols>true</IncludeSymbols>
        <IncludeSource>true</IncludeSource>
        <SymbolPackageFormat>snupkg</SymbolPackageFormat>
        <RepositoryType>git</RepositoryType>
        <PublishRepositoryUrl>true</PublishRepositoryUrl>
        <EmbedUntrackedSources>true</EmbedUntrackedSources>
    </PropertyGroup>

    <ItemGroup>
<<<<<<< HEAD
        <None Include="$(MSBuildThisFileDirectory)/../../icon/Icon.png" Pack="true" PackagePath="\" />
=======
        <None Include="$(MSBuildThisFileDirectory)/../../icon/Icon.png" Pack="true" PackagePath="/" />
        <None Include="$(MSBuildThisFileDirectory)../../README.md" Pack="true" PackagePath="/" />
>>>>>>> 80f0838e
    </ItemGroup>

    <ItemGroup>
        <PackageReference Include="Microsoft.SourceLink.GitHub" Version="1.0.0" PrivateAssets="All" />
    </ItemGroup>

</Project><|MERGE_RESOLUTION|>--- conflicted
+++ resolved
@@ -1,11 +1,7 @@
 ﻿<Project Sdk="Microsoft.NET.Sdk">
 
     <PropertyGroup>
-<<<<<<< HEAD
-        <TargetFrameworks>net35;net45;netstandard1.0;netstandard2.0;netstandard2.1</TargetFrameworks>
-=======
-        <TargetFrameworks>net35;net40;net45;netstandard1.0;netstandard2.0;netcoreapp2.0;net7.0</TargetFrameworks>
->>>>>>> 80f0838e
+        <TargetFrameworks>net35;net40;net45;netstandard1.0;netstandard2.0;netstandard2.1;netcoreapp2.0;net7.0</TargetFrameworks>
         <GenerateDocumentationFile>true</GenerateDocumentationFile>
         <GenerateAssemblyInfo>false</GenerateAssemblyInfo>
         <NoWarn>1591;NETSDK1138</NoWarn>
@@ -51,12 +47,8 @@
     </PropertyGroup>
 
     <ItemGroup>
-<<<<<<< HEAD
-        <None Include="$(MSBuildThisFileDirectory)/../../icon/Icon.png" Pack="true" PackagePath="\" />
-=======
         <None Include="$(MSBuildThisFileDirectory)/../../icon/Icon.png" Pack="true" PackagePath="/" />
         <None Include="$(MSBuildThisFileDirectory)../../README.md" Pack="true" PackagePath="/" />
->>>>>>> 80f0838e
     </ItemGroup>
 
     <ItemGroup>
